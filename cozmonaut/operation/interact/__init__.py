#
# Cozmonaut
# Copyright 2019 The Cozmonaut Contributors
#

import argparse
import asyncio
import functools
import json
import math
import queue
import random
import time
from enum import Enum
from threading import Lock, Thread
from typing import Tuple

import cmd2
import cozmo
from PIL import Image, ImageDraw

from cozmonaut.operation import Operation
from cozmonaut.operation.interact import database
from cozmonaut.operation.interact.service.convo import ServiceConvo
from cozmonaut.operation.interact.service.face import DetectedFace, RecognizedFace, ServiceFace


class InteractMode(Enum):
    """
    A mode of interaction.

    We can run with both Cozmos accounted for, or we can run with just one or
    the other. This is useful for testing and development when a single
    developer might not have both Cozmos.
    """

    both = 1
    just_a = 2
    just_b = 3


class _RobotState(Enum):
    """
    The state of a Cozmo robot in our little world.
    """

    # Safe and sound on its charger
    home = 1

    # At its waypoint ready to work
    waypoint = 3

    # Greeting visitors of the TLC
    greet = 5

    # Having a conversation with the other Cozmo
    # The other Cozmo is assumed to be in its "home" state (not checked, though)
    convo = 6

    # Playing pong on its face
    pong = 7

    # Randomly playing on the table surface
    freeplay = 8


class _RobotAction(Enum):
    """
    An action that a Cozmo robot can do.

    Actions bring about changes in state.
    """

    # Drive from the charger to the waypoint
    drive_from_charger_to_waypoint = 1

    # Drive from the waypoint to the charger
    drive_from_waypoint_to_charger = 2


class OperationInteract(Operation):
    """
    The interact operation.
    """

    def __init__(self, args: dict):
        """
        Initialize the interact operation.

        Operation arguments:
          - sera (str) Serial number for robot A
          - serb (str) Serial number for robot B
          - mode (str) One of 'just_a', 'just_b', or 'both'

        :param args: The arguments as described
        """

        super().__init__(args)

        # Unpack wanted serial numbers
        self._wanted_serial_a = args.get('sera', '0241c714')  # Default to an actual serial number
        self._wanted_serial_b = args.get('serb', '45a18821')  # Default to an actual serial number

        # Unpack interaction mode
        self._mode = InteractMode[args.get('mode', 'both')]  # Default to both

        # The interact thread
        # We'll run the event loop on this thread asynchronously
        self._thread_interact: Thread = None

        # A kill switch for the operation (thread-safe)
        self._should_stop = False
        self._should_stop_lock = Lock()

        # An indicator telling if the operation stopped (thread-safe)
        # This goes True even if the operation naturally dies
        self._stopped = False
        self._stopped_lock = Lock()

        # An indicator telling if the operation is in the middle of stopping (not thread-safe)
        self._stopping = False

        # Indicators telling if the current activity should cancel for each Cozmo robot
        self._cancel_a = False
        self._cancel_b = False

        # An indicator telling if the activity is completed
        self._complete = False

        # An indicator telling if we should swap
        self._swap = False

        # The conversation service
        self._service_convo = ServiceConvo()

        # The face services for robots
        self._service_face_a = ServiceFace()
        self._service_face_b = ServiceFace()

        # The robot instances
        self._robot_a: cozmo.robot.Robot = None
        self._robot_b: cozmo.robot.Robot = None

        # States for the robots
        self._robot_state_a: _RobotState = None
        self._robot_state_b: _RobotState = None

        # Queues for robot actions
        self._robot_queue_a = queue.Queue()
        self._robot_queue_b = queue.Queue()

        # Waypoints for the robots
        self._robot_waypoint_a: cozmo.util.Pose = None
        self._robot_waypoint_b: cozmo.util.Pose = None

        self._iterator = 0

    def start(self):
        """
        Start the interact operation.
        """

        super().start()

        # Spawn the interact thread
        self._thread_interact = Thread(target=self._thread_interact_main, name='Interact')
        self._thread_interact.start()

    def stop(self):
        """
        Stop the interact operation.
        """

        super().stop()

        # Set the interact thread kill switch
        with self._should_stop_lock:
            self._should_stop = True

        # Wait for the interact thread to die
        if self._thread_interact is not None:
            self._thread_interact.join()
            self._thread_interact = None

    def is_running(self):
        """
        Check if the interact operation is running.

        :return: True if such is the case, otherwise False
        """

        # If we haven't stopped, we're running
        with self._stopped_lock:
            return not self._stopped

    def _thread_interact_main(self):
        """
        The main function of the interact thread.
        """

        try:
            # Create an event loop for interaction
            loop = asyncio.new_event_loop()

            # Print some stuff about the mode
            if self._mode == InteractMode.both:
                print('Configured for both Cozmos A and B')
                print(f'Want Cozmo A to have serial number {self._wanted_serial_a}')
                print(f'Want Cozmo B to have serial number {self._wanted_serial_b}')
            elif self._mode == InteractMode.just_a:
                print('Configured for just Cozmo A')
                print(f'Want Cozmo A to have serial number {self._wanted_serial_a}')
            elif self._mode == InteractMode.just_b:
                print('Configured for just Cozmo B')
                print(f'Want Cozmo B to have serial number {self._wanted_serial_b}')

            print('Establishing as many connections as possible')

            # A list of connections we've made
            # We will connect to all available Cozmos one-by-one
            # This is because we can't interleave connection and wait_for_robot() calls
            # If we call wait_for_robot(), we can no longer make any more connections (Cozmo SDK bug?)
            # (well, we can, but it leads to a weird problem where two robot objects control one Cozmo robot IRL)
            connections = []

            # Make as many connections as we can
            while True:
                # Make the next connection
                try:
                    conn = cozmo.connect_on_loop(loop)
                except cozmo.exceptions.CozmoSDKException:
                    # We've reached the end of available connections
                    print('No more Cozmos available (this is normal)')
                    break

                # The connection index is just the length of the connections list
                i = len(connections)

                print(f'Established connection #{i}')

                # Keep the connection
                connections.insert(i, conn)

            # Go over all the connections we've made
            for i in range(0, len(connections)):
                conn = connections[i]

                # Whether or not to keep the connection
                # We only keep the ones we need, but we don't know which those are until we've connected to everyone
                keep = False

                # Wait for the robot on this connection
                robot = loop.run_until_complete(conn.wait_for_robot())

                print(f'Robot on connection #{i} has serial number {robot.serial}')

                # If we're assigning both Cozmos
                if self._mode == InteractMode.both:
                    # If this serial matches that desired for robot A
                    if robot.serial == self._wanted_serial_a:
                        # Keep the connection
                        keep = True

                        # Assign robot A
                        self._robot_a = robot

                        print(f'On connection #{i}, robot A was assigned serial number {robot.serial} (need A and B)')

                    # If this serial matches that desired for robot B
                    if robot.serial == self._wanted_serial_b:
                        # Keep the connection
                        keep = True

                        # Assign robot B
                        self._robot_b = robot

                        print(f'On connection #{i}, robot B was assigned serial number {robot.serial} (need A and B)')

                # If we're assigning just Cozmo A
                if self._mode == InteractMode.just_a:
                    # If this serial matches that desired for robot A
                    if robot.serial == self._wanted_serial_a:
                        # Keep the connection
                        keep = True

                        # Assign robot A
                        self._robot_a = robot

                        print(f'On connection #{i}, robot A was assigned serial number {robot.serial} (need just A)')

                # If we're assigning just Cozmo B
                if self._mode == InteractMode.just_b:
                    # If this serial matches that desired for robot B
                    if robot.serial == self._wanted_serial_b:
                        # Keep the connection
                        keep = True

                        # Assign robot B
                        self._robot_b = robot

                        print(f'On connection #{i}, robot B was assigned serial number {robot.serial} (need just B)')

                # If we're not keeping this connection
                if not keep:
                    print(f'Connection #{i} is not needed, so disconnecting it')

                    # Abort the connection
                    conn.abort(0)

            # Stop if we're missing a Cozmo
            if self._mode == InteractMode.both:
                # Whether or not one is missing
                missing = False

                # Look at A
                if self._robot_a is None:
                    missing = True
                    print('Configured for both, but Cozmo A is missing')

                # Look at B
                if self._robot_b is None:
                    missing = True
                    print('Configured for both, but Cozmo B is missing')

                # If one is missing
                if missing:
                    print('At least one Cozmo is missing, so refusing to continue')
                    return
            elif self._mode == InteractMode.just_a:
                # Look at A
                if self._robot_a is None:
                    print('Cozmo A is missing, so refusing to continue')
                    return
            elif self._mode == InteractMode.just_b:
                # Look at B
                if self._robot_b is None:
                    print('Cozmo B is missing, so refusing to continue')

            print('Beginning interactive procedure')

            print('+-----------------------------------------------------------------+')
            print('| IMPORTANT: We are assuming both Cozmos start on their chargers! |')
            print('+-----------------------------------------------------------------+')

            # Assume both Cozmos start on their chargers (as advertised ^^^)
            self._robot_state_a = _RobotState.home
            self._robot_state_b = _RobotState.home

            asyncio.gather(
                # The watchdog coroutine handles the shutdown protocol
                self._watchdog(),

                # Driver coroutines for Cozmos A and B
                # These routines take care of running individual bite-size tasks
                self._driver(1, self._robot_a),
                self._driver(2, self._robot_b),

                # The choreographer coroutine automates the robots from a high level
                #self._choreographer(),

                # Explicitly provide our event loop
                # Without this, there will be an error along the lines of "no current event loop"
                loop=loop,
            )

            print('Setting up face services')

            # Create face services
            self._service_face_a = ServiceFace()
            self._service_face_b = ServiceFace()

            print('Loading known faces from database')

            # Query known faces from database
            known_faces = database.loadStudents()

            # If there are known faces
            if known_faces is not None:
                # Loop through them
                # We received their IDs and string-encoded identities from the database
                for (fid, ident_enc) in known_faces:
                    # Decode string-encoded identity
                    # The result is a 128-tuple of 64-bit floats
                    ident = self._face_ident_decode(ident_enc)

                    # Register identity with both face services
                    # That way both Cozmos will be able to recognize the face
                    self._service_face_a.add_identity(fid, ident)
                    self._service_face_b.add_identity(fid, ident)

            # Stop the face services
            self._service_face_a.start()
            self._service_face_b.start()

            # Run the event loop until it stops (it's not actually forever)
            loop.run_forever()

            # Stop the face services
            self._service_face_a.stop()
            self._service_face_b.stop()

            print('Goodbye!')
        finally:
            # Set the stopped flag
            with self._stopped_lock:
                self._stopped = True

    async def _watchdog(self):
        """
        The watchdog handles shutdown requests.
        """

        print('Watchdog has started')

        while not self._stopping:
            # Check if we should stop
            # There shouldn't be much contention on this lock
            with self._should_stop_lock:
                should_stop = self._should_stop

            # If we should stop, start stopping
            if should_stop:
                # Set the stopping indicator
                # All well-behaved loops (those that check this indicator) should start shutting down
                self._stopping = True

                # Get the event loop
                loop = asyncio.get_event_loop()

                # Politely ask the loop to stop soon
                loop.call_soon(loop.stop)

                print('The event loop will stop soon')
            else:
                # Yield control
                await asyncio.sleep(0)

        print('Watchdog has stopped')

    async def _driver(self, index: int, robot: cozmo.robot.Robot):
        """
        The driver for a single robot.

        :param index: The robot index (1 for robot A or 2 for robot B)
        :param robot: The robot instance
        """

        # Convert robot index to robot letter
        letter = 'A' if index == 1 else 'B'

        print(f'Driver for robot {letter} has started')

        # Stop if this driver is not needed
        if robot is None:
            print(f'Robot {letter} is not available, so driver {letter} is stopping')
            return

        # Enable color imaging on the robot
        robot.camera.color_image_enabled = True
        robot.camera.image_stream_enabled = True

        # Listen for camera frames from this Cozmo
        # We create a partially-bound function that sneaks in our index and robot parameters
        robot.camera.add_event_handler(cozmo.robot.camera.EvtNewRawCameraImage,
                                       functools.partial(self._driver_on_evt_new_raw_camera_image, index, robot))

        # Get the robot-specific data
        state_queue = None
        service_face = None
        if index == 1:
            state_queue = self._robot_queue_a
            service_face = self._service_face_a
        elif index == 2:
            state_queue = self._robot_queue_b
            service_face = self._service_face_b

        # Start the face service
        service_face.start()

        while not self._stopping:
            # Yield control
            await asyncio.sleep(0)

            # Try to get the next state
            state_next: _RobotState = None
            try:
                state_next = state_queue.get_nowait()
            except queue.Empty:
                pass

            # If a state was dequeued
            if state_next is not None:
                # Get the current state
                state_current = None
                if index == 1:
                    state_current = self._robot_state_a
                elif index == 2:
                    state_current = self._robot_state_b

                # The state we actually ended up going to
                # By default, this is the current state
                # On a successful transition, we'll update this
                state_final = state_current

                # The task to wait on
                task = None

                if state_current == _RobotState.home:
                    if state_next == _RobotState.waypoint:
                        # GOTO home -> waypoint
                        state_final = state_next

                        # Drive from the charger to the waypoint
                        task = asyncio.ensure_future(self._do_drive_from_charger_to_waypoint(index, robot))
                elif state_current == _RobotState.waypoint:
                    if state_next == _RobotState.home:
                        # GOTO waypoint -> home
                        state_final = state_next

                        # Drive from the waypoint to the charger
                        task = asyncio.ensure_future(self._do_drive_from_waypoint_to_charger(index, robot))
                    elif state_next == _RobotState.convo:
                        # GOTO waypoint -> convo
                        state_final = state_next

                        # Carry out the conversation
                        task = asyncio.ensure_future(self._do_convo(index, robot))
                    elif state_next == _RobotState.greet:
                        # GOTO waypoint -> greet
                        state_final = state_next

                        # Carry out greeting
                        task = asyncio.ensure_future(self._do_meet_and_greet(index, robot))
                    elif state_next == _RobotState.freeplay:
                        # GOTO waypoint -> freeplay
                        state_final = state_next

                        # Carry out freeplay
                        task = asyncio.ensure_future(self._do_freeplay(index, robot))
                    elif state_next == _RobotState.pong:
                        # GOTO waypoint -> pong
                        state_final = state_next

                        # Carry out pong
                        task = asyncio.ensure_future(self._do_pong(index, robot))
                elif state_current == _RobotState.convo:
                    if state_next == _RobotState.waypoint:
                        # GOTO convo -> waypoint
                        state_final = state_next

                        # Return to the waypoint
                        task = asyncio.ensure_future(self._do_return_to_waypoint(index, robot))
                elif state_current == _RobotState.greet:
                    if state_next == _RobotState.waypoint:
                        # GOTO greet -> waypoint
                        state_final = state_next

                        # Return to the waypoint
                        task = asyncio.ensure_future(self._do_return_to_waypoint(index, robot))
                elif state_current == _RobotState.freeplay:
                    if state_next == _RobotState.waypoint:
                        # GOTO freeplay -> waypoint
                        state_final = state_next

                        # Return to the waypoint
                        task = asyncio.ensure_future(self._do_return_to_waypoint(index, robot))
                elif state_current == _RobotState.pong:
                    if state_next == _RobotState.waypoint:
                        # GOTO pong -> waypoint
                        state_final = state_next

                        # Return to the waypoint
                        task = asyncio.ensure_future(self._do_return_to_waypoint(index, robot))

                # If the state did not change
                if state_final == state_current:
                    print(f'Failed to transition from state "{state_current.name}" to state "{state_next.name}"')

                # Update the current state
                if index == 1:
                    self._robot_state_a = state_final
                elif index == 2:
                    self._robot_state_b = state_final

                if task is not None:
                    # Wait for the task
                    # This prevents any issues with multiple simultaneous movements
                    await task

        # Stop the face service
        service_face.stop()

        print(f'Driver for robot {letter} has stopped')

    def _driver_on_evt_new_raw_camera_image(self, index: int, robot: cozmo.robot.Robot,
                                            evt: cozmo.robot.camera.EvtNewRawCameraImage, **kwargs):
        """
        Called by the Cozmo SDK when a camera frame comes in.

        :param index: The robot index
        :param robot: The robot instance
        :param evt: The handled event
        :param kwargs: Excess keyword arguments
        """

        # The camera frame image
        image = evt.image

        # The face service for this Cozmo robot
        face: ServiceFace = None

        # Pick the corresponding face service
        if index == 1:
            face = self._service_face_a
        elif index == 2:
            face = self._service_face_b

        # Update the Cozmo-corresponding face service with the new camera frame
        face.update(image)

    async def _do_drive_from_charger_to_waypoint(self, index: int, robot: cozmo.robot.Robot):
        """
        Action for driving from charger to waypoint.

        :param index: The robot index
        :param robot: The robot instance
        """

        # Convert robot index to robot letter
        letter = 'A' if index == 1 else 'B'

        print(f'Robot {letter} is departing from charger and heading to waypoint')

        # Drive off the charger contacts
        await robot.drive_off_charger_contacts().wait_for_completed()

        # Drive forward to the waypoint
        await robot.drive_straight(
            distance=cozmo.util.distance_mm(250),
            speed=cozmo.util.speed_mmps(50),
        ).wait_for_completed()

        # Save robot waypoint
        if index == 1:
            self._robot_waypoint_a = robot.pose
        elif index == 2:
            self._robot_waypoint_b = robot.pose

    async def _do_drive_from_waypoint_to_charger(self, index: int, robot: cozmo.robot.Robot):
        """
        Action for driving from waypoint to charger.

        :param index: The robot index
        :param robot: The robot instance
        """

        # Convert robot index to robot letter
        letter = 'A' if index == 1 else 'B'

        print(f'Robot {letter} is departing from waypoint and heading to charger')

        # Turn toward the charger
        await robot.turn_in_place(cozmo.util.degrees(180)).wait_for_completed()

        #
        # BEGIN INTEGRATED CHARGER RETURN CODE
        # This uses Herman's routines
        #

        # Look a little bit down but not straight ahead
        # We need the camera to be able to see the charger
        await robot.set_head_angle(cozmo.util.degrees(0)).wait_for_completed()

        # Cozmo's accelerometer is located in his head
        # We need to take a baseline reading before we use accelerometer during charger parking
        pitch_threshold = math.fabs(robot.pose_pitch.degrees) + 1

        # Drive to the charger
        await self._charger_return_go_to_charger_coarse(robot)

        # If the charger location is known (it should be)
        if robot.world.charger is not None:
            # Invalidate the charger pose
            if robot.world.charger.pose.is_comparable(robot.pose):
                robot.world.charger.pose.invalidate()

        # Look for the charger again
        await self._charger_return_find_charger(robot)

        # Add finishing touches to our staging
        await self._charger_return_go_to_charger_fine(robot)

        # Face away from the charger (very precisely)
        await robot.turn_in_place(cozmo.util.degrees(180),
                                  angle_tolerance=cozmo.util.degrees(2)).wait_for_completed()

        # Point head forward-ish and lift lift out of way of charger
        await robot.set_lift_height(height=0.5, max_speed=10, in_parallel=True).wait_for_completed()
        await robot.set_head_angle(cozmo.util.degrees(0), in_parallel=True).wait_for_completed()

        print('Begin strike phase')
        print('The robot will try to strike the base of the charger')

        # Start driving backward pretty quickly
        robot.drive_wheel_motors(-60, -60)

        # Timeout and elapsed time for strike phase
        timeout = 3
        elapsed = 0
        delta = 0.05

        # Wait until we hit the charger
        # Cozmo will start to pitch forward, and that breaks the loop
        while True:
            # Wait one phase delta
            await asyncio.sleep(delta)
            elapsed += delta

            if elapsed >= timeout:
                print('Timed out while waiting for robot to strike the charger')
                break
            elif math.fabs(robot.pose_pitch.degrees) >= pitch_threshold:
                print('The robot seems to have struck the charger (this is normal)')
                break

        # Striking done, stop motors
        robot.stop_all_motors()

        # Wait a little
        await asyncio.sleep(0.5)

        print('Begin flattening phase')
        print('The robot will try to flatten out on the charger')

        # Start driving backward a little slower
        # We want to avoid driving up onto the back wall of the charger
        robot.drive_wheel_motors(-35, -35)

        # Timeout and elapsed time for flattening phase
        timeout = 5
        elapsed = 0
        delta = 0.05

        # Wait until we flatten back out
        # The pitch returns to flat which indicates fully onboard
        while True:
            # Wait one phase time
            await asyncio.sleep(delta)
            elapsed += delta

            if elapsed >= timeout:
                print('Timed out while waiting for robot to flatten out on the charger')
                break
            elif math.fabs(robot.pose_pitch.degrees) > 20:
                print('Robot pitch has reached an unexpected value (drove on wall?)')
                break
            elif math.fabs(robot.pose_pitch.degrees) < pitch_threshold:
                print('The robot seems to have flattened out on the charger (this is normal)')
                break

        # Flattening done, stop motors
        robot.stop_all_motors()

        # Wait a little
        await asyncio.sleep(0.5)

        # Lower lift and nestle in
        await robot.set_lift_height(height=0, max_speed=10, in_parallel=True).wait_for_completed()
        await robot.backup_onto_charger(max_drive_time=3)

        # Sometimes robot.backup_onto_charger times out as gravity needs to let Cozmo fall onto contacts
        await asyncio.sleep(1)

        # If we made it onto the charger contacts
        if robot.is_on_charger:
            print('The robot is on the charger... Let\'s celebrate!')

            # Play a celebration animation
            await robot.drive_off_charger_contacts().wait_for_completed()
            await robot.play_anim_trigger(cozmo.anim.Triggers.CodeLabCelebrate, ignore_body_track=True,
                                          ignore_lift_track=True, in_parallel=True).wait_for_completed()
            await robot.backup_onto_charger(max_drive_time=3)
        else:
            print('The charger was not detected! Assuming we\'re on it?')  # TODO: What do? Call for help...

        # Set completed flag
        self._complete = True

        #
        # END INTEGRATED CHARGER RETURN CODE
        # (some component functions follow)
        #

    async def _charger_return_find_charger(self, robot: cozmo.robot.Robot) -> cozmo.objects.Charger:
        """
        Locate the nearest charger from the perspective of a robot.

        Part of the driver routine for a single Cozmo robot.

        :param robot: The robot instance
        """

        print('Starting to look for the charger')

        rnd = 1

        # Be persistent, Cozmo!
        while True:
            print(f'Look for charger (round {rnd})')

            rnd += 1

            # Remember the robot pose before looking around
            pose_before = robot.pose

            # Start to look around at the surroundings
            # The Cozmo app will pick up on any visible charger
            behave = robot.start_behavior(cozmo.behavior.BehaviorTypes.LookAroundInPlace)

            # Yield control
            await asyncio.sleep(0)

            # While we're looking around, keep an eye out for chargers
            try:
                seen_charger = await robot.world.wait_for_observed_charger(timeout=3, include_existing=True)
            except cozmo.exceptions.CozmoSDKException:
                seen_charger = None

            # Stop looking around
            # We may or may not have seen a charger
            behave.stop()

            # Go back to the pose before looking around
            await robot.go_to_pose(pose_before).wait_for_completed()

            # If we saw a charger, use that one
            if seen_charger is not None:
                print('The charger was found!')
                return seen_charger
            else:
                print('The charger was not found! :(')

                # Play frustrated animation
                await robot.play_anim_trigger(cozmo.anim.Triggers.FrustratedByFailureMajor).wait_for_completed()

                # Ask for help
                # TODO: Is is okay that this happens here? I know we talked about asking for help...
                await robot.say_text('A little help?').wait_for_completed()

    async def _charger_return_go_to_charger_coarse(self, robot: cozmo.robot.Robot):
        """
        Coarsely drive a robot up to the first seen charger.

        This ballparks it. There must be further correction.

        :param robot: The robot instance
        """

        # The charger reference
        charger = None

        # If the charger location is known
        if robot.world.charger is not None:
            # If the charger pose is in the same coordinate frame as the robot
            # This might not be the case if the robot gets picked up by a person or falls ("delocalizing")
            if robot.world.charger.pose.is_comparable(robot.pose):
                print('The charger pose is already known')

                # Just take the charger reference
                charger = robot.world.charger

        # If we don't yet have the charger reference
        if not charger:
            # Find the charger
            charger = await self._charger_return_find_charger(robot)

        # Drive to the charger the first time
        # This is a ballpark maneuver; we'll fine-tune it next
        await robot.go_to_object(
            charger,
            distance_from_object=cozmo.util.distance_mm(80),
            num_retries=5
        ).wait_for_completed()

    async def _charger_return_go_to_charger_fine(self, robot: cozmo.robot.Robot):
        """
        The fine part of charger goto functionality.

        Make sure you have called the coarse variant first.

        :param robot: The robot instance
        """

        # Grab the charger reference
        charger = robot.world.charger

        # Assumed distance from charger
        charger_distance = 40

        # Speed at which to drive
        speed = 40

        # Positions of robot and charger
        robot_pos = robot.pose.position.x_y_z
        charger_pos = charger.pose.position.x_y_z

        # Rotations of robot and charger in XY plane (i.e. on up-and-down Z-axis)
        robot_rot_xy = robot.pose_angle.radians
        charger_rot_xy = charger.pose.rotation.angle_z.radians

        # Compute virtual target position
        # This coordinate space is in Cozmo's head
        virtual_pos = (
            charger_pos[0] - charger_distance * math.cos(charger_rot_xy),
            charger_pos[1] - charger_distance * math.sin(charger_rot_xy),
            charger_pos[2],
        )

        # Direction and distance to target position (in front of charger)
        distance = math.sqrt(
            (virtual_pos[0] - robot_pos[0]) ** 2 +
            (virtual_pos[1] - robot_pos[1]) ** 2 +
            (virtual_pos[2] - robot_pos[2]) ** 2
        )

        # Angle of vector going from robot's origin to target's position
        vec = (virtual_pos[0] - robot_pos[0], virtual_pos[1] - robot_pos[1], virtual_pos[2] - robot_pos[2])
        theta_t = math.atan2(vec[1], vec[0])

        # Face the target position
        angle = self._charger_return_wrap_radians(theta_t - robot_rot_xy)
        await robot.turn_in_place(cozmo.util.radians(angle)).wait_for_completed()

        # Drive toward the target position
        await robot.drive_straight(cozmo.util.distance_mm(distance),
                                   cozmo.util.speed_mmps(speed)).wait_for_completed()

        # Face the charger
        angle = self._charger_return_wrap_radians(charger_rot_xy - theta_t)
        await robot.turn_in_place(cozmo.util.radians(angle)).wait_for_completed()

        try:
            charger = await robot.world.wait_for_observed_charger(timeout=2, include_existing=True)
        except cozmo.exceptions.CozmoSDKException:
            print('Charger not seen, so can\'t verify positioning')

        # Positions of robot and charger
        robot_pos = robot.pose.position.x_y_z
        charger_pos = charger.pose.position.x_y_z

        # Rotations of robot and charger in XY plane (i.e. on up-and-down Z-axis)
        robot_rot_xy = robot.pose_angle.radians
        charger_rot_xy = charger.pose.rotation.angle_z.radians

        # Compute virtual target position
        # This coordinate space is in Cozmo's head
        virtual_pos = (
            charger_pos[0] - charger_distance * math.cos(charger_rot_xy),
            charger_pos[1] - charger_distance * math.sin(charger_rot_xy),
            charger_pos[2],
        )

        # Direction and distance to target position (in front of charger)
        distance = math.sqrt(
            (virtual_pos[0] - robot_pos[0]) ** 2 +
            (virtual_pos[1] - robot_pos[1]) ** 2 +
            (virtual_pos[2] - robot_pos[2]) ** 2
        )

        distance_tol = 5
        angle_tol = 5 * math.pi / 180

        if distance < distance_tol and math.fabs(robot_rot_xy - charger_rot_xy) < angle_tol:
            print('Successfully aligned')
        else:
            print('Did not align successfully')  # TODO: Should we retry here?

    @staticmethod
    def _charger_return_wrap_radians(angle: float):
        while angle >= 2 * math.pi:
            angle -= 2 * math.pi
        while angle <= -2 * math.pi:
            angle += 2 * math.pi

        if angle > math.pi:
            angle -= 2 * math.pi
        elif angle < -math.pi:
            angle += 2 * math.pi

        return angle

    async def _do_convo(self, index: int, robot: cozmo.robot.Robot):
        """
        Action for carrying out a conversation.

        Data:
          - name (str) The conversation name

        :param index: The robot index
        :param robot: The robot instance
        """

        # Convert robot index to robot letter
        letter = 'A' if index == 1 else 'B'

        print(f'Robot {letter} is engaging in conversation')

        # Turn toward other Cozmo
        # TODO: Use the index to determine angle to look at other Cozmo
        await robot.turn_in_place(cozmo.util.degrees(180)).wait_for_completed()

        # Get the requested conversation
        name = None
        if index == 1:
            name = self._robot_queue_a.get()
        elif index == 2:
            name = self._robot_queue_b.get()

        # Load the conversation
        convo = self._service_convo.load(name)

        if convo is None:
            # Uh oh! That conversation does not exist...
            print(f'There is no conversation named "{name}"')
        else:
            # Perform the conversation
            fut = asyncio.ensure_future(convo.perform(
                # One of these may be None, but that's okay
                # The service will take care of handling that
                robot_a=self._robot_a,
                robot_b=self._robot_b,
            ))

            # While the conversation is in progress
            while not fut.done():
                # Get the cancel state
                cancel = None
                if index == 1:
                    cancel = self._cancel_a
                elif index == 2:
                    cancel = self._cancel_b

                # Handle cancelling
                if cancel:
                    print('Conversation cancelling')

                    # Reset the cancel state
                    if index == 1:
                        self._cancel_a = False
                    elif index == 2:
                        self._cancel_b = False

                    broken = True
                    break

                # Yield control
                await asyncio.sleep(0)

    async def _do_freeplay(self, index: int, robot: cozmo.robot.Robot):
        """
        Action for carrying out a conversation.

        :param index: The robot index
        :param robot: The robot instance
        """

        # Convert robot index to robot letter
        letter = 'A' if index == 1 else 'B'

        print(f'Robot {letter} is engaging in freeplay')

        # Start freeplay mode
        robot.start_freeplay_behaviors()

        # Sleep during freeplay
        while True:
            # Get the cancel state
            cancel = None
            if index == 1:
                cancel = self._cancel_a
            elif index == 2:
                cancel = self._cancel_b

            # Handle cancelling
            if cancel:
                print('Freeplay cancelling')

                # Reset the cancel state
                if index == 1:
                    self._cancel_a = False
                elif index == 2:
                    self._cancel_b = False

                break

            # Yield control
            await asyncio.sleep(0)

        # Stop freeplay mode
        robot.stop_freeplay_behaviors()

        # Sleep after freeplay
        await asyncio.sleep(2)

        # Play happy animation
        await robot.play_anim_trigger(cozmo.anim.Triggers.DriveEndHappy).wait_for_completed()

    async def _do_pong(self, index: int, robot: cozmo.robot.Robot):
        """
        Action for playing pong.

        :param index: The robot index
        :param robot: The robot instance
        """

        # Convert robot index to robot letter
        letter = 'A' if index == 1 else 'b'

        print(f'Robot {letter} is engaging in pong')

        # Look upward
        await robot.set_head_angle(cozmo.util.degrees(45)).wait_for_completed()

        over = False

        # The initial ball position
        ball_x = 90
        ball_y = 40

        # The initial ball velocity
        ball_vel_x = -2
        ball_vel_y = -1

        # The paddle x-axis offsets
        p1_x = 5
        p2_x = 123

        # Hear ye
        await robot.say_text("I'm bored, I will play some pong").wait_for_completed()

        # While the game is not over
        while not over:
            # Get the cancel state
            cancel = None
            if index == 1:
                cancel = self._cancel_a
            elif index == 2:
                cancel = self._cancel_b

            # Handle cancelling
            if cancel:
                print('Pong cancelling')

                # Reset the cancel state
                if index == 1:
                    self._cancel_a = False
                elif index == 2:
                    self._cancel_b = False

                break

            # Update paddles based on ball position and velocity
            p1_y = self._pong_compute_paddle_y(ball_x, ball_y, ball_vel_x, ball_vel_y)
            p2_y = self._pong_compute_paddle_y(ball_x, ball_y, ball_vel_x, ball_vel_y)

            # Reflect ball of top of screen
            if ball_y <= 2:
                ball_vel_y = ball_vel_y * -1

            # Reflect ball off bottom of screen
            if ball_y > 61:
                ball_vel_y = ball_vel_y * -1

            # If ball is to the left of paddle 1
            # This would indicate possible impact or win
            if p1_x >= ball_x >= 0:
                ball_vel_x, ball_vel_y = self._pong_check_impact(ball_x, ball_y, ball_vel_x, ball_vel_y, p1_y, robot)

            # If ball is to the right of paddle 2
            # This would indicate possible impact or win
            if p2_x <= ball_x <= 128:
                ball_vel_x, ball_vel_y = self._pong_check_impact(ball_x, ball_y, ball_vel_x, ball_vel_y, p2_y, robot)

            ball_x += ball_vel_x
            ball_y += ball_vel_y

            # If ball passed a paddle
            if ball_x < 0 or ball_x > 130:
                # Small delay
                await asyncio.sleep(0.5)

                # Say he won
                await robot.say_text("I win").wait_for_completed()

                # Play win animation
                await robot.play_anim_trigger(cozmo.anim.Triggers.CodeLabWin).wait_for_completed()

                # The game is over, but we will still update the face
                over = True

            # Update the face image
            face = self._pong_draw_face(0, 0, ball_x, ball_y, p1_x, p1_y, p2_x, p2_y)

            # Convert face image to screen
            screen = cozmo.oled_face.convert_image_to_screen_data(face)

            # Update Cozmo's face
            robot.display_oled_face_image(screen, 0.1)

            # Sleep for a bit
            await asyncio.sleep(0.02)

        # Set completion flag
        self._complete = True

    def _pong_compute_paddle_y(self, ball_x, ball_y, ball_vel_x, ball_vel_y):
        # Set paddle height to ball height with a random slop for effect
        return ball_y + random.randint(-5, 5)

    def _pong_draw_face(self, x, y, ball_x, ball_y, p2_x, p2_y, p1_x, p1_y):
        # The new face image
        face = Image.new('RGBA', (128, 64), (0, 0, 0, 255))

        # Drawing context
        draw = ImageDraw.Draw(face)

        # Draw ball
        draw.ellipse([ball_x - 5, ball_y - 5, ball_x + 5, ball_y + 5], fill=(255, 255, 255, 255))

        # Draw paddle 1 (left)
        draw.rectangle([p1_x + 3, p1_y - 10, p1_x, p1_y + 10], fill=(255, 255, 255, 255))

        # Draw paddle 2 (right)
        draw.rectangle([p2_x - 3, p2_y - 10, p2_x, p2_y + 10], fill=(255, 255, 255, 255))

        return face

    def _pong_check_impact(self, ball_x, ball_y, ball_vel_x, ball_vel_y, paddle_y, robot):
        # If the ball hit the paddle (within y-tolerance)
        if abs(paddle_y - ball_y) < 10:
            # Play the impact sound effect
            robot.play_audio(cozmo.audio.AudioEvents.SfxGameWin)

            ball_vel_x = ball_vel_x * -1
            ball_vel_y += (0.5 * (ball_y - paddle_y))

            if abs(ball_vel_y) < 0.2:
                ball_vel_y = 0.5

            # ball_vel_x = max([min([ball_vel_x * (float(random.randrange(9, 11)) / 10), 2]), 0.5])
            ball_vel_x = ball_vel_x * 1.1

        return ball_vel_x, ball_vel_y

    async def _do_meet_and_greet(self, index: int, robot: cozmo.robot.Robot):
        """
        Action for carrying out a conversation.

        :param index: The robot index
        :param robot: The robot instance
        """

        # Convert robot index to robot letter
        letter = 'A' if index == 1 else 'B'

        print(f'Robot {letter} is engaging in greeting')

        # Get the robot-specific services
        service_face = None
        if index == 1:
            service_face = self._service_face_a
        elif index == 2:
            service_face = self._service_face_b

        # Tilt the head upward to look for faces
        await robot.set_head_angle(cozmo.robot.MAX_HEAD_ANGLE).wait_for_completed()

        broken = False
        while not self._stopping and not broken:
            print('Waiting to detect a face')

            # Get the cancel state
            cancel = None
            if index == 1:
                cancel = self._cancel_a
            elif index == 2:
                cancel = self._cancel_b

            # Handle cancelling
            if cancel:
                print('Meet and greet cancelling')

                # Reset the cancel state
                if index == 1:
                    self._cancel_a = False
                elif index == 2:
                    self._cancel_b = False

                broken = True
                break

            # Submit a work order to detect a face (on a background thread)
            # Keeping it in concurrent future form will let us cancel it easily
            face_det_future = service_face.next_track()

            # While detection is not done
            while not face_det_future.done():
                # Get the cancel state
                cancel = None
                if index == 1:
                    cancel = self._cancel_a
                elif index == 2:
                    cancel = self._cancel_b

                # Handle cancelling
                if cancel:
                    print('Meet and greet cancelling')

                    # Reset the cancel state
                    if index == 1:
                        self._cancel_a = False
                    elif index == 2:
                        self._cancel_b = False

                    broken = True
                    break

                # Yield control
                await asyncio.sleep(0)

            if broken:
                break

            # The detected face
            face_det: DetectedFace = face_det_future.result()

            # The index of the tracked face
            # These are unique through time, so we'll never see this exact index again
            # (well, unless we get a signed 64-bit integer overflow)
            face_index = face_det.index

            # The coordinates of the detected face
            # This is a 4-tuple of the form (left, top, right, and bottom) with int components
            face_coords = face_det.coords

            print(f'Detected face {face_index} at {face_coords}')

            # TODO: Center on the face

            # Submit a work order to recognize the detected face (uses a background thread)
            # The face service is holding onto the original picture of the detected face
            # FIXME: This might actually be bad, as the detection is more lenient than recognition
            #  The detector might pick up a motion-blurred face, but then recognition might be bad
            #  This is not a priority for the group presentation, however, as we can control how fast we turn
            face_rec: RecognizedFace = await asyncio.wrap_future(service_face.recognize(face_index))

            # The face ID
            # This corresponds to the ID assigned to the matched face identity during program startup
            # In our implementation, this is the AUTO_INCREMENT field in the database table
            face_id = face_rec.fid

            # The face identity
            # This is a 128-tuple of doubles for the face vector (AKA encoding, embedding, descriptor, etc.)
            face_ident = face_rec.ident

            print(f'Recognized face {face_index} at {face_coords} as ID {face_id}')

            if face_id == -1:
                print('We do not know this face')

                # Ask for a name
                num = random.randrange(3)
                if num == 0:
                    await robot.say_text('Who are you? Please type your name.').wait_for_completed()
                elif num == 1:
                    await robot.say_text('What is your name? Please type it.').wait_for_completed()
                elif num == 2:
                    await robot.say_text('I don\'t know you. Please type your name.').wait_for_completed()

                # Get the name of the face
                # This is implemented as console input
                print('PLEASE PRESS THE ENTER KEY')  # This is a bad bad user experience, I know, but ugh...
                name = input('NAME: ')

                # Encode the identity to a string for storage in the database
                face_ident_enc = self._face_ident_encode(face_ident)

                # Insert face into the database and get the assigned face ID (thanks Herman, this is easy to use)
                face_id = database.insertNewStudent(name, face_ident_enc)

                # Add identity to both Cozmo A and B face services
                # This lets us recognize this face again in the same session
                # On subsequent sessions, we'll read from the database
                self._service_face_a.add_identity(face_id, face_ident)
                self._service_face_b.add_identity(face_id, face_ident)

                # Repeat the name
                num = random.randrange(3)
                if num == 0:
                    await robot.say_text(f'Hi, {name}!').wait_for_completed()
                elif num == 1:
                    await robot.say_text(f'Hello there, {name}!').wait_for_completed()
                elif num == 2:
                    await robot.say_text(f'Nice to meet you, {name}!').wait_for_completed()
            else:
                print('We know this face')

                # Get name and time last seen for this face
                name, time_last_seen = database.determineStudent(face_id)

                # Update time last seen for face
                database.checkForStudent(face_id)

                # TODO: Maybe we can add some "welcome back"-style messages that use the time last seen!

                # Welcome the person back
                num = random.randrange(3)
                if num == 0:
                    await robot.say_text(f'Welcome back, {name}!').wait_for_completed()
                elif num == 1:
                    await robot.say_text(f'Hello again, {name}!').wait_for_completed()
                elif num == 2:
                    await robot.say_text(f'Good to see you, {name}!').wait_for_completed()

    @staticmethod
    def _face_ident_decode(ident_enc: str) -> Tuple[float, ...]:
        """
        Decode a string-encoded face identity.

        :param ident_enc: The encoded identity
        :return: The decoded identity
        """

        # Load the 128-tuple of floats from JSON
        ident = json.loads(ident_enc)

        return ident

    @staticmethod
    def _face_ident_encode(ident: Tuple[float, ...]) -> str:
        """
        Encode a face identity to string.

        :param ident: The decoded identity
        :return: The encoded identity
        """

        # Dump the 128-tuple of floats into JSON
        ident_json = json.dumps(ident)

        return ident_json

    async def _do_return_to_waypoint(self, index: int, robot: cozmo.robot.Robot):
        """
        Action for returning to waypoint.

        :param index: The robot index
        :param robot: The robot instance
        """

        # Convert robot index to robot letter
        letter = 'A' if index == 1 else 'B'

        print(f'Robot {letter} is returning to waypoint')

        # Get the robot waypoint
        waypoint = None
        if index == 1:
            waypoint = self._robot_waypoint_a
        elif index == 2:
            waypoint = self._robot_waypoint_b

        # Return to the saved waypoint (based on Eric's routine)
        await robot.go_to_pose(waypoint).wait_for_completed()

    async def _choreographer(self):
        """
        The choreographer gives high-level commands to one or two robots.

        Following the algorithm designed by David.
        """

        print('Choreographer has started')

        # The Cozmo choice
        choice = 1

        # The idle flag
        idle = False

        # The current chosen queue
        queue_choice = None

        while not self._stopping:
            # Get the queue for the chosen robot
            if choice == 1:  # Chosen A
                queue_choice = self._robot_queue_a
            elif choice == 2:  # Chosen B
                queue_choice = self._robot_queue_b

            queue_choice.put(_RobotState.waypoint)
            queue_choice.put(_RobotState.greet)

            while self._is_battery_good(choice):
                if idle:
                    self._swap = False
                    queue_choice.put(_RobotState.waypoint)
                    queue_choice.put(_RobotState.greet)
                    idle = False

                rand_activity = random.randrange(1, 200)

                if rand_activity == 1:
                    print('Going to do conversation')

                    # Cancel greeting
                    if choice == 1:  # Chosen A
                        self._cancel_a = True
                    elif choice == 2:  # Chosen B
                        self._cancel_b = True

                    rand_convo = random.randrange(1, len(self._service_convo.list()))

                    # Clear complete flag
                    self._complete = False

                    # Set idle flag
                    idle = True
                elif rand_activity == 2:
                    print('Going to do pong')

                    # Cancel greeting
                    if choice == 1:  # Chosen A
                        self._cancel_a = True
                    elif choice == 2:  # Chosen B
                        self._cancel_b = True

                    # Clear complete flag
                    self._complete = False

                    queue_choice.put(_RobotState.waypoint)
                    queue_choice.put(_RobotState.pong)

                    # While pong is running
                    while not self._stopping and self._is_battery_good(choice) and not self._complete:
                        print("Pong Loop")
                        # Yield control
                        await asyncio.sleep(0)

                    print('Choreographer detected pong complete')

                    # Set idle flag
                    idle = True
                elif rand_activity == 3:
                    print('Going to do freeplay')

                    # Cancel greeting
                    if choice == 1:  # Chosen A
                        self._cancel_a = True
                    elif choice == 2:  # Chosen B
                        self._cancel_b = True

                    # Clear complete flag
                    self._complete = False

                    queue_choice.put(_RobotState.waypoint)
                    queue_choice.put(_RobotState.freeplay)

                    # While the freeplay mode is running
                    start = time.clock()
                    while not self._stopping and self._is_battery_good(choice):
                        print("Freeplay loop")
                        if time.clock() - start > 20:  # TODO
                            break

                        # Yield control
                        await asyncio.sleep(0)

                    print('1')

                    # Cancel freeplay
                    if choice == 1:  # Chosen A
                        self._cancel_a = True
                    elif choice == 2:  # Chosen B
                        self._cancel_b = True

                    # Set idle flag
                    idle = True

                print('2')

                # Clear the completion flag
                self._complete = False

                # Sleep for a fixed time
                await asyncio.sleep(0.5)
                print(4)

        print('3')

        # Cancel greeting
        if choice == 1:  # Chosen A
            self._cancel_a = True
        elif choice == 2:  # Chosen B
            self._cancel_b = True

        # Clear complete flag
        self._complete = False

        queue_choice.put(_RobotState.waypoint)
        queue_choice.put(_RobotState.home)

        # While driving to home
        while not self._stopping and self._is_battery_good(choice) and not self._complete:
            # Yield control
            await asyncio.sleep(0)

        print('Choreographer detected driven to home')

        # Swap the Cozmos
        if choice == 1:
            choice = 2
        elif choice == 2:
            choice = 1

        # Get the queue for the chosen robot
        queue_choice = None
        if choice == 1:  # Chosen A
            queue_choice = self._robot_queue_a
        elif choice == 2:  # Chosen B
            queue_choice = self._robot_queue_b

        if choice == 1:
            if not self._robot_state_a == _RobotState.home:
                queue_choice.put(_RobotState.waypoint)
                queue_choice.put(_RobotState.home)
        elif choice == 2:
            if not self._robot_state_b == _RobotState.home:
                queue_choice.put(_RobotState.waypoint)
                queue_choice.put(_RobotState.home)

        print('Choreographer has stopped')

<<<<<<< HEAD
    #iterator = 0

    def _is_battery_good(self, index: int):
        """
        Test if the battery on a robot is good.

        :param index: The robot index
        :return: True if such is the case, otherwise False
        """

        # Get the battery potential
        potential = 0
        if index == 1:
            potential = self._robot_a.battery_voltage
        elif index == 2:
            potential = self._robot_b.battery_voltage

        self._iterator += 1
        if self._iterator > 10:
            potential = 2.5

        # If the battery is good...
        return potential > 3.5

    def _manual_advance(self, index: int):
        """
        Manually advance the given robot.

        This drives the robot from its charger to its waypoint.

        Thread-safe and non-blocking.

        :param index: The robot index
        """

        # Get the state queue for the robot
        state_queue = None
        if index == 1:
            state_queue = self._robot_queue_a
        elif index == 2:
            state_queue = self._robot_queue_b

        # Drive from the charger to the waypoint
        if state_queue is not None:
            state_queue.put(_RobotAction.drive_from_charger_to_waypoint)

=======
>>>>>>> 6a42ae10

class InteractInterface(cmd2.Cmd):
    """
    Terminal interface for the interact operation.
    """

    intro = ''
    prompt = '(cozmo) '

    def __init__(self, op: OperationInteract):
        """
        Create an interact operation terminal interface.

        :param op: The interact operation
        """

        super().__init__()

        # Opt out of cmd2's built-in cmdline handling
        self.allow_cli_args = False

        # Keep the operation
        self._op = op

        # The selected robot index
        self._selected_robot: int = None

        # Our own conversation service
        # We use this to offer tab completions
        self._service_convo = ServiceConvo()

    def sigint_handler(self, signum: int, frame):
        # Quit the interface
        self.onecmd_plus_hooks(['quit'])

    select_parser = argparse.ArgumentParser()
    select_parser.add_argument('robot', type=str, help='robot to select (a/b or 1/2 to select, all else deselects)')

    @cmd2.with_argparser(select_parser)
    def do_select(self, args):
        """Change the selected Cozmo for future commands."""

        # Get the requested robot index
        self._selected_robot = self._robot_char_to_index(args.robot)

        if self._selected_robot == 1:
            print('Selected robot A')
        elif self._selected_robot == 2:
            print('Selected robot B')
        else:
            print('Deselected robot')

    def do_selected(self, args):
        """Query the selected robot."""

        if self._selected_robot == 1:
            print('Robot A is selected')
        elif self._selected_robot == 2:
            print('Robot B is selected')
        else:
            print('No robot selected')

    state_parser = argparse.ArgumentParser()
    state_parser.add_argument('robot', type=str, help='robot to query (a/b or 1/2, all else fails)')

    @cmd2.with_argparser(state_parser)
    def do_state(self, args):
        """Query the state of a single robot."""

        # Get the requested robot index
        index = self._robot_char_to_index(args.robot)

        # Get the robot state
        state = None
        if index == 1:  # Robot A
            # noinspection PyProtectedMember
            state = self._op._robot_state_a
        elif index == 2:  # Robot B
            # noinspection PyProtectedMember
            state = self._op._robot_state_b
        else:
            print(f'Invalid robot: "{args.robot}"')

        # Print name and number of state
        if state is not None:
            print(f'{state.value}: "{state.name}"')

    def do_cancel(self, args):
        """Cancel the activity on the selected Cozmo robot."""

        # Require a robot to be selected
        if self._selected_robot is None:
            print('No robot selected')
            return

        print('Cancelling the activity')

        # Set the appropriate cancel flag
        if self._selected_robot == 1:  # Robot A
            # noinspection PyProtectedMember
            self._op._cancel_a = True
        elif self._selected_robot == 2:  # Robot B
            # noinspection PyProtectedMember
            self._op._cancel_b = True

    def do_advance(self, args):
        """Drive the selected Cozmo from its charger to its waypoint."""

        # Require a robot to be selected
        if self._selected_robot is None:
            print('No robot selected')
            return

        print('Attempting to advance selected robot from charger')

        # Go to waypoint state
        self._get_robot_state_queue().put(_RobotState.waypoint)

    def do_return(self, args):
        """Drive the selected Cozmo from its waypoint to its charger."""

        # Require a robot to be selected
        if self._selected_robot is None:
            print('No robot selected')
            return

        print('Attempting to return selected robot to charger')

        # Go to home state
        self._get_robot_state_queue().put(_RobotState.home)

    convo_parser = argparse.ArgumentParser()
    convo_parser.add_argument('name', type=str, help='the conversation name')

    @cmd2.with_argparser(convo_parser)
    def do_convo(self, args):
        """Start conversation activity."""

        # Require a robot to be selected
        if self._selected_robot is None:
            print('No robot selected')
            return

        print('Attempting to start conversation activity')
        print(f'Requesting conversation "{args.name}"')

        # Go to convo state
        queue = self._get_robot_state_queue()
        queue.put(_RobotState.convo)
        queue.put(args.name)

    def do_greet(self, args):
        """Start meet and greet activity."""

        # Require a robot to be selected
        if self._selected_robot is None:
            print('No robot selected')
            return

        print('Attempting to start meet and greet activity')

        # Go to greet state
        self._get_robot_state_queue().put(_RobotState.greet)

    def do_freeplay(self, args):
        """Start freeplay activity."""

        # Require a robot to be selected
        if self._selected_robot is None:
            print('No robot selected')
            return

        print('Attempting to start freeplay activity')

        # Go to freeplay state
        self._get_robot_state_queue().put(_RobotState.freeplay)

    def do_pong(self, args):
        """Start pong activity."""

        # Require a robot to be selected
        if self._selected_robot is None:
            print('No robot selected')
            return

        print('Attempting to start pong activity')

        # Go to freeplay state
        self._get_robot_state_queue().put(_RobotState.pong)

    def do_swap(self, args):
        """Issue a manual swap."""

        print('Attempting to swap the Cozmos')

        # Set the swap flag
        self._op._swap = True

    def _get_robot_state_queue(self):
        """Get the state queue for the selected robot."""

        if self._selected_robot == 1:
            # noinspection PyProtectedMember
            return self._op._robot_queue_a
        elif self._selected_robot == 2:
            # noinspection PyProtectedMember
            return self._op._robot_queue_b

    @staticmethod
    def _robot_char_to_index(char: any) -> int:
        """
        Convert a robot character (e.g. 'a', 'B', '1', etc.) to its index.

        On error, this function returns zero.

        :param char: The robot character
        :return: The robot index
        """

        if char == 'a' or char == 'A' or char == '1':
            return 1
        elif char == 'b' or char == 'B' or char == '2':
            return 2
        else:
            return 0


# Stay on the charger during the connection process
cozmo.robot.Robot.drive_off_charger_on_connect = False<|MERGE_RESOLUTION|>--- conflicted
+++ resolved
@@ -1641,7 +1641,6 @@
 
         print('Choreographer has stopped')
 
-<<<<<<< HEAD
     #iterator = 0
 
     def _is_battery_good(self, index: int):
@@ -1666,30 +1665,6 @@
         # If the battery is good...
         return potential > 3.5
 
-    def _manual_advance(self, index: int):
-        """
-        Manually advance the given robot.
-
-        This drives the robot from its charger to its waypoint.
-
-        Thread-safe and non-blocking.
-
-        :param index: The robot index
-        """
-
-        # Get the state queue for the robot
-        state_queue = None
-        if index == 1:
-            state_queue = self._robot_queue_a
-        elif index == 2:
-            state_queue = self._robot_queue_b
-
-        # Drive from the charger to the waypoint
-        if state_queue is not None:
-            state_queue.put(_RobotAction.drive_from_charger_to_waypoint)
-
-=======
->>>>>>> 6a42ae10
 
 class InteractInterface(cmd2.Cmd):
     """
